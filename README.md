# @ekino/logger

[![NPM version][npm-image]][npm-url]
[![Travis CI][travis-image]][travis-url]
[![Coverage Status][coverage-image]][coverage-url]
[![styled with prettier][prettier-image]][prettier-url]

A Lightweight logger that combines debug namespacing capabilities with winston levels and multioutput

<<<<<<< HEAD
-   [Installation](#installation)
-   [Usage](#usage)
    -   [Using context ID](#using-context-id)
    -   [Using namespaces](#using-namespaces)
    -   [Outputs](#outputs)
    -   [Metadata](#metadata)
-   [TypeScript](#typescript)
=======
- [@ekino/logger](#ekinologger)
  - [Installation](#installation)
  - [Usage](#usage)
    - [Using context ID](#using-context-id)
    - [Using namespaces](#using-namespaces)
      - [Using Logging Namespaces](#using-logging-namespaces)
    - [Outputs](#outputs)
      - [JSON](#json)
      - [Pretty](#pretty)
      - [Output function](#output-function)
      - [JSON Stringify utility](#json-stringify-utility)
    - [Log data](#log-data)
      - [Adding global metadata](#adding-global-metadata)
  - [TypeScript](#typescript)
>>>>>>> 7a923769

## Installation

Using npm:

```sh
npm install @ekino/logger
```

Or yarn:

```sh
yarn add @ekino/logger
```

## Usage

By default, the logger output warn and error levels for all namespaces.
You can set LOG_LEVEL environment to override the default behavior.
By default, it writes logs to stdout in JSON format

The logger api allows you to set log level for all namespaces. For advanced usage, you define it even per namespace.

A log instance is bounded to a namespace. To use it, instantiate a logger with a namespace and call a log function.

This logger define 5 log levels: error, warn, info, debug, trace.
When you set a level, all levels above it are enabled too.
Log level can be set by calling `setLevel` function.

For example, enabling `info` will enable `info`, `warn` and `error` but not `debug` or `trace`.
The "special" log level `none` means no log and can only be used to set a namespace level.

```js
{ trace: 0, debug: 1, info: 2, warn: 3, error: 4 }
```

The basic log function signature is:

```js
my_log.the_level(message, data) // With data an object holding informations usefull for debug purpose
```

Example

```js
const { setNamespaces, setLevel, createLogger } = require('@ekino/logger')

setNamespaces('root:*')
setLevel('debug')

const logger = createLogger('root:testing')
logger.debug('sample message', {
    foo: 'bar',
})
```

output:

![Example](docs/images/example_usage1.gif)

### Using context ID

One of the main complexity working with node is ability to follow all logs attached to one call or one function.
This is not mandatory, but based on our experience, we recommend as a best practice to add a unique identifier that will be passed all along functions calls.
When you log something, you can provide this id as a first parameter and logger will log it. If not provided, it's auto generated.

The signature of the function with contextId is:

```js
my_log.the_level(contextId, message, data)
```

Example app.js

```javascript
const { setNamespaces, setLevel, createLogger } = require('@ekino/logger')

setNamespaces('root:*')
setLevel('debug')

const logger = createLogger('root:testing')
logger.debug('ctxId', 'log with predefined context ID', {
    foo: 'bar',
})
```

output:

![Example](docs/images/example_usage2.gif)

### Using namespaces

Logger relies on namespaces. When you want to log something, you should define a namespace that is bound to it.
When you debug, this gives you the flexibility to enable only the namespaces you need to output.
As a good practice, we recommend setting a namespace by folder / file.
For example for a file in modules/login/dao you could define 'modules:login:dao'.
Warning, "=" can't be part of the namespace as it's a reserved symbol.

You can also define a level per namespace. If no level is defined, the default global level is used.
To disable logs of a namespace, you can specify a level `none`
A namespace ':\*' means eveything after ':' will be enabled. Namespaces are parsed as regexp.

To define namespace level, you should suffix namespace with "=the_level"
For example let's say you need to enable all info logs but for debug purpose you need to lower the level
of the namespace database to `debug`. You could then use:

```js
const { setLevel, setNamespaces } = require('@ekino/logger')

setLevel('info')
setNamespaces('*,database*=debug,database:redis*=none')
```

#### Using Logging Namespaces

```js
const { setNamespaces, setLevel, createLogger } = require('@ekino/logger')

setNamespaces('namespace:*, namespace:mute=none')
setLevel('debug')

const loggerA = createLogger('namespace:subNamespace')
const loggerB = createLogger('namespace:mute')

loggerA.debug('Will be logged')
loggerB.info('Will not be logged')
```

```js
const { setNamespaces, setLevel, createLogger } = require('@ekino/logger')

setNamespaces('*, wrongNamespace=none')
setLevel('debug')

const loggerA = createLogger('namespace:subNamespace')
const loggerB = createLogger('wrongNamespace')

loggerA.debug('Will be logged')
loggerB.info('Will not be logged')
```

### Outputs

Logger allow you to provide your own output adapter to customize how and where to write logs.
It's bundle by default with `pretty` adapter and `json` that both write to stdout.
By default, json adapter is enabled.
You can use multiple adapters at the same time

#### JSON

```js
const { setNamespaces, setLevel, setOutput, outputs, createLogger } = require('@ekino/logger')

setNamespaces('namespace:*')
setLevel('debug')
setOutput(outputs.json)

const logger = createLogger('namespace:subNamespace')
logger.debug('ctxId', 'Will be logged', {
    someData: 'someValue',
    someData2: 'someValue',
})
```

output:

![Example](docs/images/example_usage3.gif)

#### Pretty

Pretty will output a yaml like content.

```js
const { setNamespaces, setLevel, setOutput, outputs, createLogger } = require('@ekino/logger')

setNamespaces('namespace:*')
setLevel('debug')
setOutput(outputs.pretty)

const logger = createLogger('namespace:subNamespace')
logger.debug('ctxId', 'Will be logged', {
    someData: 'someValue',
    someData2: 'someValue',
})
```

output:

![Example](docs/images/example_pretty.gif)

#### Output function

An output, is a function that will receive log data and should transform and store it

Log data follow the format:

```
{
    time: Date,
    level: string,
    namespace: string,
    contextId: string,
    meta: { any data defined in global context },
    message: string,
    data: object
}
```

```js
const { setNamespaces, setLevel, setOutput, outputs, outputUtils, createLogger } = require('@ekino/logger')

setNamespaces('namespace:*')
setLevel('debug')

const consoleAdapter = (log) => {
    console.log(outputUtils.stringify(log))
}

// This will output in stdout with the pretty output
// and in the same will log through native console.log() function (usually to stdout too)
setOutput([outputs.pretty, consoleAdapter])

const logger = createLogger('namespace:subNamespace')
logger.debug('ctxId', 'Will be logged', {
    someData: 'someValue',
    someData2: 'someValue',
})
```

#### JSON Stringify utility

To ease the creation of an output adapter, we provide a utility to stringify a json object that support circular reference
and add stack to output for errors.

```js
const { outputUtils } = require('@ekino/logger')

const consoleAdapter = (log) => {
    console.log(outputUtils.stringify(log))
}
```

### Log data

Most of the time, a log message is not enough to guess context.
You can append arbitrary data to your logs.
If you're using some kind of log collector, you'll then be able to extract those values and inject them in elasticsearch for example.

```js
const { setOutput, setNamespaces, setLevel, createLogger } = require('@ekino/logger')

setOutput('pretty')
setNamespaces('namespace:*')
setLevel('info')

const logger = createLogger('namespace:subNamespace')
logger.warn('message', { someData: 'someValue' })
```

output:

![Example](docs/images/example_data.gif)

#### Adding global metadata

Sometimes, you need to identify to which version or which application the logs refers to.
To do so, we provide a function to set informations that will be added to the each log at a top level key.

```js
const { setOutput, setNamespaces, setLevel, setGlobalContext, createLogger } = require('@ekino/logger')

setOutput('pretty')
setNamespaces('*')
setLevel('info')
setGlobalContext({ version: '2.0.0', env: 'dev' })

const logger = createLogger('namespace')
logger.warn('message', { someData: 'someValue' })
```

output:

![Example](docs/images/example_context.gif)

## TypeScript

This package provides its own definition, so it can be easily used with TypeScript.

[npm-image]: https://img.shields.io/npm/v/@ekino/logger.svg?style=flat-square
[npm-url]: https://www.npmjs.com/package/@ekino/logger
[travis-image]: https://img.shields.io/travis/ekino/node-logger.svg?style=flat-square
[travis-url]: https://travis-ci.org/ekino/node-logger
[prettier-image]: https://img.shields.io/badge/styled_with-prettier-ff69b4.svg?style=flat-square
[prettier-url]: https://github.com/prettier/prettier
[coverage-image]: https://img.shields.io/coveralls/ekino/node-logger/master.svg?style=flat-square
[coverage-url]: https://coveralls.io/github/ekino/node-logger?branch=master<|MERGE_RESOLUTION|>--- conflicted
+++ resolved
@@ -7,15 +7,6 @@
 
 A Lightweight logger that combines debug namespacing capabilities with winston levels and multioutput
 
-<<<<<<< HEAD
--   [Installation](#installation)
--   [Usage](#usage)
-    -   [Using context ID](#using-context-id)
-    -   [Using namespaces](#using-namespaces)
-    -   [Outputs](#outputs)
-    -   [Metadata](#metadata)
--   [TypeScript](#typescript)
-=======
 - [@ekino/logger](#ekinologger)
   - [Installation](#installation)
   - [Usage](#usage)
@@ -30,7 +21,6 @@
     - [Log data](#log-data)
       - [Adding global metadata](#adding-global-metadata)
   - [TypeScript](#typescript)
->>>>>>> 7a923769
 
 ## Installation
 
